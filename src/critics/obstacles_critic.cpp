--- conflicted
+++ resolved
@@ -86,11 +86,7 @@
        layer != costmap->getLayeredCostmap()->getPlugins()->end(); ++layer)
   {
     auto inflation_layer = boost::dynamic_pointer_cast<costmap_2d::InflationLayer>(*layer);
-<<<<<<< HEAD
     if (!inflation_layer || (!inflation_layer_name_.empty() && inflation_layer->getName() != inflation_layer_name_))
-=======
-    if (!inflation_layer || inflation_layer->getName() != inflation_layer_name_)
->>>>>>> 966bd481
     {
       continue;
     }
